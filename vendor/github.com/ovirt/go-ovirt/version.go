//
// Copyright (c) 2017 Joey <majunjiev@gmail.com>.
//
// Licensed under the Apache License, Version 2.0 (the "License");
// you may not use this file except in compliance with the License.
// You may obtain a copy of the License at
//
//   http://www.apache.org/licenses/LICENSE-2.0
//
// Unless required by applicable law or agreed to in writing, software
// distributed under the License is distributed on an "AS IS" BASIS,
// WITHOUT WARRANTIES OR CONDITIONS OF ANY KIND, either express or implied.
// See the License for the specific language governing permissions and
// limitations under the License.
//
package ovirtsdk

// The version of the SDK:
<<<<<<< HEAD
var SDK_VERSION = "4.4.1"
=======
var SDK_VERSION = "4.4.2"
>>>>>>> 330022c2
<|MERGE_RESOLUTION|>--- conflicted
+++ resolved
@@ -16,8 +16,4 @@
 package ovirtsdk
 
 // The version of the SDK:
-<<<<<<< HEAD
-var SDK_VERSION = "4.4.1"
-=======
-var SDK_VERSION = "4.4.2"
->>>>>>> 330022c2
+var SDK_VERSION = "4.4.2"
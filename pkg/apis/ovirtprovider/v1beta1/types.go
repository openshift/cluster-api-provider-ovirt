--- conflicted
+++ resolved
@@ -48,8 +48,6 @@
 
 	// the oVirt cluster this VM instance belongs too.
 	ClusterId string `json:"cluster_id"`
-<<<<<<< HEAD
-=======
 
 	// InstanceTypeId defines the VM instance type and overrides
 	// the hardware parameters of the created VM, including cpu and memory.
@@ -100,7 +98,6 @@
 type NetworkInterface struct {
 	// VNICProfileID the id of the vNic profile
 	VNICProfileID string `json:"vnic_profile_id"`
->>>>>>> 330022c2
 }
 
 // +genclient
